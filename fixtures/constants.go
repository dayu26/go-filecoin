package fixtures

import (
	"encoding/json"
	"fmt"
	"io/ioutil"
	"os"
	"path/filepath"
	"sort"

	cid "github.com/ipfs/go-cid"

	th "github.com/filecoin-project/go-filecoin/testhelpers"
	"github.com/filecoin-project/go-filecoin/types"
)

// The file used to build these addresses can be found in:
// $GOPATH/src/github.com/filecoin-project/go-filecoin/fixtures/setup.json
//
// If said file is modified these addresses will need to change as well
// rebuild using
// TODO: move to build script
// https://github.com/filecoin-project/go-filecoin/issues/921
// cat ./fixtures/setup.json | ./gengen/gengen --json --keypath fixtures > fixtures/genesis.car 2> fixtures/gen.json

// TestAddresses is a list of pregenerated addresses.
var TestAddresses []string

// testKeys is a list of filenames, which contain the private keys of the pregenerated addresses.
var testKeys []string

// TestMiners is a list of pregenerated miner acccounts. They are owned by the matching TestAddress.
var TestMiners []string

type detailsStruct struct {
	Keys   []*types.KeyInfo
	Miners []struct {
		Owner               int
		Address             string
		NumCommittedSectors uint64
	}
	GenesisCid cid.Cid `refmt:",omitempty"`
}

func init() {
	gopath, err := th.GetGoPath()
	if err != nil {
		panic(err)
	}

	detailspath := filepath.Join(gopath, "/src/github.com/filecoin-project/go-filecoin/fixtures/test/gen.json")
	detailsFile, err := os.Open(detailspath)
	if err != nil {
		// fmt.Printf("Fixture data not found. Skipping fixture initialization: %s\n", err)
		return
	}
	defer func() {
		if err := detailsFile.Close(); err != nil {
			panic(err)
		}
	}()
	detailsFileBytes, err := ioutil.ReadAll(detailsFile)
	if err != nil {
		panic(err)
	}
	var details detailsStruct
	if err := json.Unmarshal(detailsFileBytes, &details); err != nil {
		panic(err)
	}

	var keys []int
	for key := range details.Keys {
		keys = append(keys, key)
	}
	sort.Ints(keys)
	miners := details.Miners

	for _, key := range keys {
		info := details.Keys[key]
		addr, err := info.Address()
		if err != nil {
			panic(err)
		}
		TestAddresses = append(TestAddresses, addr.String())
		testKeys = append(testKeys, fmt.Sprintf("%d.key", key))
	}

	for _, miner := range miners {
		TestMiners = append(TestMiners, miner.Address)
	}
}

// KeyFilePaths returns the paths to the wallets of the testaddresses
func KeyFilePaths() []string {
	gopath, err := th.GetGoPath()
	if err != nil {
		panic(err)
	}
	folder := "/src/github.com/filecoin-project/go-filecoin/fixtures/test/"

	res := make([]string, len(testKeys))
	for i, k := range testKeys {
		res[i] = filepath.Join(gopath, folder, k)
	}

	return res
}

// staging devnet addrs
const (
	stagingFilecoinBootstrap0 string = "/dns4/staging.kittyhawk.wtf/tcp/9000/ipfs/Qmd6xrWYHsxivfakYRy6MszTpuAiEoFbgE1LWw4EvwBpp4"
	stagingFilecoinBootstrap1 string = "/dns4/staging.kittyhawk.wtf/tcp/9001/ipfs/QmXq6XEYeEmUzBFuuKbVEGgxEpVD4xbSkG2Rhek6zkFMp4"
	stagingFilecoinBootstrap2 string = "/dns4/staging.kittyhawk.wtf/tcp/9002/ipfs/QmXhxqTKzBKHA5FcMuiKZv8YaMPwpbKGXHRVZcFB2DX9XY"
	stagingFilecoinBootstrap3 string = "/dns4/staging.kittyhawk.wtf/tcp/9003/ipfs/QmZGDLdQLUTi7uYTNavKwCd7SBc5KMfxzWxAyvqRQvwuiV"
	stagingFilecoinBootstrap4 string = "/dns4/staging.kittyhawk.wtf/tcp/9004/ipfs/QmZRnwmCjyNHgeNDiyT8mXRtGhP6uSzgHtrozc42crmVbg"
)

// nightly devnet addrs
const (
	nightlyFilecoinBootstrap0 string = "/dns4/nightly.kittyhawk.wtf/tcp/9000/ipfs/Qmd6xrWYHsxivfakYRy6MszTpuAiEoFbgE1LWw4EvwBpp4"
	nightlyFilecoinBootstrap1 string = "/dns4/nightly.kittyhawk.wtf/tcp/9001/ipfs/QmXq6XEYeEmUzBFuuKbVEGgxEpVD4xbSkG2Rhek6zkFMp4"
	nightlyFilecoinBootstrap2 string = "/dns4/nightly.kittyhawk.wtf/tcp/9002/ipfs/QmXhxqTKzBKHA5FcMuiKZv8YaMPwpbKGXHRVZcFB2DX9XY"
	nightlyFilecoinBootstrap3 string = "/dns4/nightly.kittyhawk.wtf/tcp/9003/ipfs/QmZGDLdQLUTi7uYTNavKwCd7SBc5KMfxzWxAyvqRQvwuiV"
	nightlyFilecoinBootstrap4 string = "/dns4/nightly.kittyhawk.wtf/tcp/9004/ipfs/QmZRnwmCjyNHgeNDiyT8mXRtGhP6uSzgHtrozc42crmVbg"
)

/*
// user devnet addrs
const (
	userFilecoinBootstrap0 string = "/dns4/user.kittyhawk.wtf/tcp/9000/ipfs/Qmd6xrWYHsxivfakYRy6MszTpuAiEoFbgE1LWw4EvwBpp4"
	userFilecoinBootstrap1 string = "/dns4/user.kittyhawk.wtf/tcp/9001/ipfs/QmXq6XEYeEmUzBFuuKbVEGgxEpVD4xbSkG2Rhek6zkFMp4"
	userFilecoinBootstrap2 string = "/dns4/user.kittyhawk.wtf/tcp/9002/ipfs/QmXhxqTKzBKHA5FcMuiKZv8YaMPwpbKGXHRVZcFB2DX9XY"
	userFilecoinBootstrap3 string = "/dns4/user.kittyhawk.wtf/tcp/9003/ipfs/QmZGDLdQLUTi7uYTNavKwCd7SBc5KMfxzWxAyvqRQvwuiV"
	userFilecoinBootstrap4 string = "/dns4/user.kittyhawk.wtf/tcp/9004/ipfs/QmZRnwmCjyNHgeNDiyT8mXRtGhP6uSzgHtrozc42crmVbg"
)
*/
// user devnet addrs
const (
	userFilecoinBootstrap0 string = "/dns4/filecoin-bootstrappers-0.filecoin-bootstrappers.default.svc.cluster.local/tcp/6000/ipfs/QmcnXbqvMEwqG4RmWVgRggbLM4aNtu1BZ123qJDRpK6AqA"
	userFilecoinBootstrap1 string = "/dns4/filecoin-bootstrappers-1.filecoin-bootstrappers.default.svc.cluster.local/tcp/6000/ipfs/QmXeMDTYcUm5qgASyRYU52QNc8rvjMY5eHgTGVmF6C2rn5"
	userFilecoinBootstrap2 string = "/dns4/filecoin-bootstrappers-2.filecoin-bootstrappers.default.svc.cluster.local/tcp/6000/ipfs/QmbKWFbYgV7QRUNMQsQoUDJDVgaV7nm67LmrxkUTTKJDec"
	)

<<<<<<< HEAD
// DevnetTestBootstrapAddrs are the dns multiaddrs for the nodes of the filecoin
// test devnet.
var DevnetTestBootstrapAddrs = []string{
	testFilecoinBootstrap0,
	testFilecoinBootstrap1,
	testFilecoinBootstrap2,
	testFilecoinBootstrap3,
	testFilecoinBootstrap4,
=======
// DevnetStagingBootstrapAddrs are the dns multiaddrs for the nodes of the filecoin
// staging devnet.
var DevnetStagingBootstrapAddrs = []string{
	stagingFilecoinBootstrap0,
	stagingFilecoinBootstrap1,
	stagingFilecoinBootstrap2,
	stagingFilecoinBootstrap3,
	stagingFilecoinBootstrap4,
>>>>>>> 73a96fd7
}

// DevnetNightlyBootstrapAddrs are the dns multiaddrs for the nodes of the filecoin
// nightly devnet
var DevnetNightlyBootstrapAddrs = []string{
	nightlyFilecoinBootstrap0,
	nightlyFilecoinBootstrap1,
	nightlyFilecoinBootstrap2,
	nightlyFilecoinBootstrap3,
	nightlyFilecoinBootstrap4,
}

// DevnetUserBootstrapAddrs are the dns multiaddrs for the nodes of the filecoin
// user devnet
var DevnetUserBootstrapAddrs = []string{
	userFilecoinBootstrap0,
	userFilecoinBootstrap1,
	userFilecoinBootstrap2,
	//userFilecoinBootstrap3,
	//userFilecoinBootstrap4,
}<|MERGE_RESOLUTION|>--- conflicted
+++ resolved
@@ -141,16 +141,6 @@
 	userFilecoinBootstrap2 string = "/dns4/filecoin-bootstrappers-2.filecoin-bootstrappers.default.svc.cluster.local/tcp/6000/ipfs/QmbKWFbYgV7QRUNMQsQoUDJDVgaV7nm67LmrxkUTTKJDec"
 	)
 
-<<<<<<< HEAD
-// DevnetTestBootstrapAddrs are the dns multiaddrs for the nodes of the filecoin
-// test devnet.
-var DevnetTestBootstrapAddrs = []string{
-	testFilecoinBootstrap0,
-	testFilecoinBootstrap1,
-	testFilecoinBootstrap2,
-	testFilecoinBootstrap3,
-	testFilecoinBootstrap4,
-=======
 // DevnetStagingBootstrapAddrs are the dns multiaddrs for the nodes of the filecoin
 // staging devnet.
 var DevnetStagingBootstrapAddrs = []string{
@@ -159,7 +149,6 @@
 	stagingFilecoinBootstrap2,
 	stagingFilecoinBootstrap3,
 	stagingFilecoinBootstrap4,
->>>>>>> 73a96fd7
 }
 
 // DevnetNightlyBootstrapAddrs are the dns multiaddrs for the nodes of the filecoin
